--- conflicted
+++ resolved
@@ -316,16 +316,6 @@
 
             a {
                 color: whitesmoke !important;
-<<<<<<< HEAD
-                text-decoration: underline !important;
-                font-weight: 700 !important;
-
-                &:hover {
-                    text-decoration: none !important;
-                    font-weight: 700 !important;
-                    color: whitesmoke !important;
-                    background: linear-gradient(0deg,var(--site-accent-hover) 0%, var(--site-accent) 100%, var(--site-accent) 100%);
-=======
                 text-decoration: none !important;
                 background: linear-gradient(0deg, var(--site-accent) 0%, var(--site-accent-hover) 10%, var(--site-accent) 50%);                
                 z-index: 1; // necessary, otherwise the highlight covers the text
@@ -351,7 +341,6 @@
                 &:hover {
                     color: whitesmoke !important;
                     text-decoration: none !important;                    
->>>>>>> 7002961f
                 }
             }
         }
