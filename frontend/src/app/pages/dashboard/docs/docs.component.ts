import { Component, OnInit } from '@angular/core';
<<<<<<< HEAD
import { User } from 'shared-models';
=======

import * as models from 'src/app/models/admin/docs';
import { User } from 'src/app/models/users';
import { DocsService } from 'src/app/services/admin';
import { AuthService } from 'src/app/services/auth';
>>>>>>> 892c3abe

@Component({
  selector: 'app-docs',
  templateUrl: './docs.component.html',
  styleUrls: ['./docs.component.less']
})
export class DocsComponent implements OnInit {
  currentUser: User;
  docs: models.Doc[];

  constructor(private docsService: DocsService, private authService: AuthService) {
    this.authService.currUser.subscribe(x => { this.currentUser = x; });
    this.fetchData();
  }

  ngOnInit(): void {
  }

  private fetchData() {
    this.docsService.fetchForDashboard().subscribe(docs => {
      this.docs = docs;
      console.log(docs);
    });
  }
}<|MERGE_RESOLUTION|>--- conflicted
+++ resolved
@@ -1,13 +1,7 @@
 import { Component, OnInit } from '@angular/core';
-<<<<<<< HEAD
-import { User } from 'shared-models';
-=======
-
-import * as models from 'src/app/models/admin/docs';
-import { User } from 'src/app/models/users';
 import { DocsService } from 'src/app/services/admin';
 import { AuthService } from 'src/app/services/auth';
->>>>>>> 892c3abe
+import { Doc, User } from 'shared-models';
 
 @Component({
   selector: 'app-docs',
@@ -16,7 +10,7 @@
 })
 export class DocsComponent implements OnInit {
   currentUser: User;
-  docs: models.Doc[];
+  docs: Doc[];
 
   constructor(private docsService: DocsService, private authService: AuthService) {
     this.authService.currUser.subscribe(x => { this.currentUser = x; });
