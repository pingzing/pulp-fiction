import { Component, OnInit } from '@angular/core';
<<<<<<< HEAD
import { DocsService } from 'src/app/services/admin';
import { AuthService } from 'src/app/services/auth';
import { Doc, User } from 'shared-models';
=======
import { Router, ActivatedRoute } from '@angular/router';
import * as lodash from 'lodash';

import * as models from 'src/app/models/admin/docs';
import { User, Roles } from 'src/app/models/users';
import { DocsService } from 'src/app/services/admin';
import { AuthService } from 'src/app/services/auth';
import { AlertsService } from 'src/app/modules/alerts';
>>>>>>> 7a68f65b

@Component({
  selector: 'app-docs',
  templateUrl: './docs.component.html',
  styleUrls: ['./docs.component.less']
})
export class DocsComponent implements OnInit {
  currentUser: User;
  docs: Doc[];

  constructor(private docsService: DocsService, private authService: AuthService,
    private router: Router, private alertsService: AlertsService, public route: ActivatedRoute) {
    this.authService.currUser.subscribe(x => { this.currentUser = x; });
    this.fetchData();
  }

  ngOnInit(): void {
  }

  /**
   * Fetches all docs from the backend.
   */
  private fetchData() {
    this.docsService.fetchForDashboard().subscribe(docs => {
      this.docs = docs;
      console.log(docs);
    });
  }

  switchToCreateDoc() {
    if (this.currentUser) {
      const allowedRoles: Roles[] = [Roles.Admin];
      const isAllowed = lodash.intersection(allowedRoles, this.currentUser.roles);
      if (isAllowed.length > 0) {
        this.router.navigate(['/dashboard/docs/create-doc']);
        return;
      } else {
        this.alertsService.error(`You must be an admin to create new site docs.`);
      }
    } else {
      return;
    }
  }
}<|MERGE_RESOLUTION|>--- conflicted
+++ resolved
@@ -1,18 +1,11 @@
 import { Component, OnInit } from '@angular/core';
-<<<<<<< HEAD
-import { DocsService } from 'src/app/services/admin';
-import { AuthService } from 'src/app/services/auth';
-import { Doc, User } from 'shared-models';
-=======
 import { Router, ActivatedRoute } from '@angular/router';
 import * as lodash from 'lodash';
 
-import * as models from 'src/app/models/admin/docs';
-import { User, Roles } from 'src/app/models/users';
 import { DocsService } from 'src/app/services/admin';
 import { AuthService } from 'src/app/services/auth';
 import { AlertsService } from 'src/app/modules/alerts';
->>>>>>> 7a68f65b
+import { Doc, User, Roles } from 'shared-models';
 
 @Component({
   selector: 'app-docs',
