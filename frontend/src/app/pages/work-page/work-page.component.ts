import { Component, OnInit } from '@angular/core';
import { Router, ActivatedRoute } from '@angular/router';
import { Toppy, ToppyControl, GlobalPosition, InsidePlacement } from 'toppy';

import { AuthService } from 'src/app/services/auth';
<<<<<<< HEAD
import { WorksService, SectionsService } from 'src/app/services/content';
=======
import { WorksService, CollectionsService } from 'src/app/services/content';
>>>>>>> 1176e1e7
import { EditWorkComponent, UploadCoverartComponent } from 'src/app/components/modals/works';
import { QueueService } from 'src/app/services/admin';
import { User, PublishSection, SectionInfo, Work, } from 'shared-models';
import { AddToCollectionComponent } from 'src/app/components/modals/collections';

@Component({
  selector: 'app-work-page',
  templateUrl: './work-page.component.html',
  styleUrls: ['./work-page.component.less']
})
export class WorkPageComponent implements OnInit {
  currentUser: User; // The currently logged in user
  loading = false; // Loading check for fetching data

  workId: string; // This work's ID
  workData: Work; // This work's data
  pubSections: SectionInfo[]; // This work's published sections
  editWork: ToppyControl;
  updateCoverArt: ToppyControl;
  addToCollections: ToppyControl;

  constructor(private authService: AuthService, private worksService: WorksService,
<<<<<<< HEAD
    public route: ActivatedRoute, private router: Router, private toppy: Toppy, 
    private queueService: QueueService, private sectionsService: SectionsService) {
=======
    public route: ActivatedRoute, private router: Router, private toppy: Toppy, private queueService: QueueService,
    private collsService: CollectionsService) {
>>>>>>> 1176e1e7
      this.authService.currUser.subscribe(x => { this.currentUser = x; });
      this.fetchData();
    }

  ngOnInit(): void {
    const position = new GlobalPosition({
      placement: InsidePlacement.CENTER,
      width: '90%',
      height: '90%'
    });

    // Set up the edit work modal
    this.editWork = this.toppy
      .position(position)
      .config({closeOnDocClick: true, closeOnEsc: true, backdrop: true})
      .content(EditWorkComponent)
      .create();

    this.editWork.listen('t_close').subscribe(() => {
      this.fetchData();
    });

    // Set up the upload cover art modal
    this.updateCoverArt = this.toppy
      .position(position)
      .config({closeOnDocClick: true, closeOnEsc: true, backdrop: true})
      .content(UploadCoverartComponent)
      .create();

    this.updateCoverArt.listen('t_close').subscribe(() => {
      this.fetchData();
    });

    // Set up add to collections modal
    this.addToCollections = this.toppy
      .position(position)
      .config({closeOnDocClick: true, closeOnEsc: true, backdrop: true})
      .content(AddToCollectionComponent)
      .create();
  }

  /**
   * Fetches the requisite work from the database.
   */
  private fetchData() {
    this.loading = true;
    this.route.paramMap.subscribe(params => {
      this.workId = params.get('workId');
      this.worksService.fetchWork(this.workId).subscribe(work => {
        this.workData = work;
        this.pubSections = work.sections.filter(section => { return section.published === true; });
        this.worksService.thisWorkId = this.workId;
        if (this.currentUserIsSame()) {
          this.sectionsService.setInfo(this.pubSections, work.author._id, this.workData.sections);
        }  else {
          this.sectionsService.setInfo(this.pubSections, work.author._id);
        }       
        this.loading = false;
      }, () => {
        this.loading = false;
      });
      this.collsService.fetchUserCollections().subscribe(colls => {
        this.collsService.thisUsersCollections = colls;
      })
    });
  }

  /**
   * Checks to see if the current user is the author of this work.
   */
  currentUserIsSame() {
    if (this.workData) {
      if (this.currentUser) {
        if (this.workData.author._id === this.currentUser._id) {
          return true;
        } else {
          return false;
        }
      } else {
        return false;
      }
    }
  }

  /**
   * Confirms that the user really wants to delete their work. If true, send the request
   * to the backend. If false, do nothing.
   * 
   * @param workId The ID of the work we're deleting
   */
  askDelete(workId: string) {
    if (confirm('Are you sure you want to delete this work? This action is irreversible.')) {
      this.worksService.deleteWork(workId).subscribe(() => {
        this.router.navigate(['/home/works']);
        return;
      }, err => {
        console.log(err);
        return;
      });
    } else {
      return;
    }
  }

  /**
   * Sends a request to delete a section associated with this work from the database.
   * 
   * @param workId The work the section belongs to
   * @param sectionId The section itself
   */
  askDeleteSection(sectionId: string) {
    if (confirm(`Are you sure you want to delete this section? This action is irreversible.`)) {
      this.worksService.deleteSection(this.workId, sectionId).subscribe(() => {
        this.fetchData();
        return;
      }, err => {
        console.log(err);
        return;
      });
    }
  }

  /**
   * Sends a request to publish or unpublish the specify section.
   * 
   * @param sectionId The section we're publishing or unpublishing
   * @param pubStatus The current publishing status of this section
   */
  publishSection(sectionId: string, pubStatus: boolean) {
    const newPubStatus: PublishSection = {
      oldPub: pubStatus,
      newPub: !pubStatus
    };

    this.worksService.setPublishStatusSection(this.workId, sectionId, newPubStatus).subscribe(() => {
      this.fetchData();
    }, () => {
      console.log(`An error has occurred.`);
    });
  }

  /**
   * Opens the edit form.
   */ 
  openEditForm() {
    this.editWork.updateContent(EditWorkComponent, { workData: this.workData });
    this.editWork.open();
  }

  /**
   * Opens the cover art uploader.
   */
  openCoverArtUpload() {
    this.updateCoverArt.open();
  }

  /**
   * Opens the add to collections box.
   */
  openAddToCollections() {
    this.addToCollections.open();
  }

  /**
   * Submits a work for approval in the approval queue.
   */
  submitWorkForApproval() {
    this.queueService.submitWork(this.workId).subscribe(() => {
      this.fetchData();
    });
  }
}<|MERGE_RESOLUTION|>--- conflicted
+++ resolved
@@ -3,11 +3,7 @@
 import { Toppy, ToppyControl, GlobalPosition, InsidePlacement } from 'toppy';
 
 import { AuthService } from 'src/app/services/auth';
-<<<<<<< HEAD
-import { WorksService, SectionsService } from 'src/app/services/content';
-=======
-import { WorksService, CollectionsService } from 'src/app/services/content';
->>>>>>> 1176e1e7
+import { WorksService, CollectionsService, SectionsService } from 'src/app/services/content';
 import { EditWorkComponent, UploadCoverartComponent } from 'src/app/components/modals/works';
 import { QueueService } from 'src/app/services/admin';
 import { User, PublishSection, SectionInfo, Work, } from 'shared-models';
@@ -30,13 +26,9 @@
   addToCollections: ToppyControl;
 
   constructor(private authService: AuthService, private worksService: WorksService,
-<<<<<<< HEAD
-    public route: ActivatedRoute, private router: Router, private toppy: Toppy, 
-    private queueService: QueueService, private sectionsService: SectionsService) {
-=======
     public route: ActivatedRoute, private router: Router, private toppy: Toppy, private queueService: QueueService,
-    private collsService: CollectionsService) {
->>>>>>> 1176e1e7
+    private collsService: CollectionsService, private sectionsService: SectionsService) {
+
       this.authService.currUser.subscribe(x => { this.currentUser = x; });
       this.fetchData();
     }
@@ -93,7 +85,7 @@
           this.sectionsService.setInfo(this.pubSections, work.author._id, this.workData.sections);
         }  else {
           this.sectionsService.setInfo(this.pubSections, work.author._id);
-        }       
+        }
         this.loading = false;
       }, () => {
         this.loading = false;
@@ -124,7 +116,7 @@
   /**
    * Confirms that the user really wants to delete their work. If true, send the request
    * to the backend. If false, do nothing.
-   * 
+   *
    * @param workId The ID of the work we're deleting
    */
   askDelete(workId: string) {
@@ -143,7 +135,7 @@
 
   /**
    * Sends a request to delete a section associated with this work from the database.
-   * 
+   *
    * @param workId The work the section belongs to
    * @param sectionId The section itself
    */
@@ -161,7 +153,7 @@
 
   /**
    * Sends a request to publish or unpublish the specify section.
-   * 
+   *
    * @param sectionId The section we're publishing or unpublishing
    * @param pubStatus The current publishing status of this section
    */
@@ -180,7 +172,7 @@
 
   /**
    * Opens the edit form.
-   */ 
+   */
   openEditForm() {
     this.editWork.updateContent(EditWorkComponent, { workData: this.workData });
     this.editWork.open();
