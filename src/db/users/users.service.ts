import { Injectable, ConflictException, BadRequestException, InternalServerErrorException } from '@nestjs/common';
import { InjectModel } from '@nestjs/mongoose';
<<<<<<< HEAD
import { Model } from 'mongoose';
import { hash, argon2id } from 'argon2';
import * as sanitize from 'sanitize-html';
import validator from 'validator';
import * as models from './models';
import { isNullOrUndefined } from '../../util/validation';
=======
import {FilterQuery, Model} from 'mongoose';
import { isNullOrUndefined } from 'util';
import { hash, argon2id } from 'argon2';
import * as sanitize from 'sanitize-html';
import validator from 'validator';
import escapeRegExp from 'lodash.escaperegexp';

import * as models from './models';
import {SearchParameters} from '../../api/search/models/search-parameters';
import {SearchResults} from '../../api/search/models/search-results';
>>>>>>> 35cf12ed

@Injectable()
export class UsersService {
    constructor(@InjectModel('User') private readonly userModel: Model<models.User>,
        @InjectModel('InviteCodes') private readonly inviteCodesModel: Model<models.InviteCodes>) { }

    /**
     * Creates a user and adds them to the database. First, it ensures the 
     * invite code is valid, and hasn't been used yet. Then, it checks to see if
     * a user with the requested username and/or email already exists. If they do,
     * then the creation is rejected. Otherwise, the creation proceeds.
     * 
     * @param newUserInfo A new user's information
     */
    async createUser(newUserInfo: models.CreateUser): Promise<models.User> {
        if (!newUserInfo.inviteCode) {
            throw new BadRequestException('An invite code is required while Offprint is in its Origins phase.')
        }

        const storedInviteCode = await this.findOneInviteCode(newUserInfo.inviteCode);
        if (storedInviteCode === null || storedInviteCode === undefined) {
            throw new BadRequestException('That is not a valid invite code.');
        }

        if (storedInviteCode.used) {
            throw new BadRequestException('This invite code has already been used.');
        }

        if (!validator.isEmail(newUserInfo.email)) {
            throw new BadRequestException('That is not a valid email address.');
        }

        if (newUserInfo.username.length < 3 || newUserInfo.username.length > 50) {
            throw new BadRequestException('Your username must be between 3 and 50 characters.');
        }

        const existingUsername = await this.userModel.findOne({ username: sanitize(newUserInfo.username) });
        const existingEmail = await this.userModel.findOne({ email: sanitize(newUserInfo.email) });
        if (!isNullOrUndefined(existingUsername) || !isNullOrUndefined(existingEmail)) {            
            throw new ConflictException('Someone already has your username or email. Try another combination.');            
        }
        
        const newUser = new this.userModel(newUserInfo);        
        
        const savedUser = await newUser.save();
        await this.useInviteCode(storedInviteCode._id, savedUser._id);

        return savedUser;
    }

    /**
     * Finds a user by their email address.
     * 
     * @param potEmail A potential user's email
     */
    async findOneByEmail(potEmail: string): Promise<models.User> {
        return await this.userModel.findOne({ email: sanitize(potEmail) });
    }

    /**
     * Finds a user by their ID.
     * 
     * @param userId A user's ID
     */
    async findOneById(userId: string): Promise<models.User> {
        return await this.userModel.findById(userId);
    }

    /**
     * Adds a new refresh session ID to the user's sessions array on their document.
     * 
     * @param userId A user's ID
     * @param sessionId A user's session ID
     */
    async addRefreshToken(userId: string, sessionId: string): Promise<void> {
        return await this.userModel.updateOne({ "_id": userId }, { $push: { "audit.sessions": sessionId } });
    }

    /**
     * Removes the given session ID from a user's sessions array on their document.
     * @param userId A user's ID
     * @param sessionId The session ID to remove
     */
    async clearRefreshToken(userId: string, sessionId: string) {
        return await this.userModel.updateOne({ "_id": userId }, { $pull: { "audit.sessions": sessionId } });
    }

    /**
     * Builds a new FrontendUser object, including any available JSON web token.
     * 
     * @param user A user
     * @param newToken A new JSON web token
     */
    async buildFrontendUser(user: models.User, newToken?: string): Promise<models.FrontendUser> {
        const frontendUser: models.FrontendUser = {
            _id: user._id,
            email: user.email,
            username: user.username,
            profile: {
                avatar: user.profile.avatar,
                themePref: user.profile.themePref,
                bio: user.profile.bio,
                tagline: user.profile.tagline,
            },
            stats: {
                works: user.stats.works,
                blogs: user.stats.blogs,
                watchers: user.stats.watchers,
                watching: user.stats.watching,
            },
            roles: user.audit.roles,
            createdAt: user.createdAt,
            token: newToken,
        };
        return frontendUser;
    }

    /**
     * Determins if the supposed refresh token matches a valid session ID
     * in the user's document. If yes, then it returns true. Otherwise,
     * returns false.
     * 
     * @param userId A user's ID
     * @param refreshToken An available refresh token
     */
    async checkRefreshToken(userId: string, refreshToken: string): Promise<boolean> {
        const validUser = await this.userModel.findById({ "_id": userId, "audit.sessions": refreshToken });
        if (validUser) {
            return true;
        } else {
            return false;
        }
    }

    /* Stat counters */

    /**
     * Updates the number of blogs a user has tied to their account. Should only
     * count blogs that are published and not deleted.
     * 
     * @param userId A user's ID
     * @param blogCount The number of blogs tied to that user
     */
    async updateBlogCount(userId: string, blogCount: number): Promise<void> {
        await this.userModel.updateOne({ "_id": userId }, { "stats.blogs": blogCount });
    }

    /**
     * Updates the number of works a user has tied to their account. Should only
     * count works that are published and not deleted.
     * 
     * @param userId A user's ID
     * @param workCount The number of works tied to that user
     */
    async updateWorkCount(userId: string, workCount: number): Promise<void> {
        await this.userModel.updateOne({ "_id": userId }, { "stats.works": workCount });
    }

    /**
     * Updates a user's username and email, first by making sure the new username and email aren't
     * already taken. To be used only after the current password has been verified in the AuthService.
     * 
     * @param userId A user's ID
     * @param newNameAndEmail Their new name and email address
     */
    async changeNameAndEmail(userId: string, newNameAndEmail: models.ChangeNameAndEmail): Promise<models.User> {
        const existingUsername = await this.userModel.findOne({ username: sanitize(newNameAndEmail.username) });
        const existingEmail = await this.userModel.findOne({ email: sanitize(newNameAndEmail.email) });

        if (isNullOrUndefined(existingUsername) && isNullOrUndefined(existingEmail)) {
            return await this.userModel.findOneAndUpdate({ "_id": userId }, { "email": newNameAndEmail.email, "username": newNameAndEmail.username });
        } else {
            throw new ConflictException('Someone already has your username or email. Try another combination.');
        }
    }

    /**
     * Updates a user's password with a hash of their new password. To be used only after
     * the current password has been verified in the AuthService.
     * 
     * @param userId A user's ID
     * @param newPasswordInfo Their new password
     */
    async changePassword(userId: string, newPasswordInfo: models.ChangePassword): Promise<models.User> {
        try {
            const newHashedPw = await hash(newPasswordInfo.newPassword, { type: argon2id });
            return await this.userModel.findOneAndUpdate({ "_id": userId }, { "password": newHashedPw });
        } catch (err) {
            console.log(err); // we definitely want better error reporting for stuff like this
            throw new InternalServerErrorException(`Something went wrong! Try again in a little bit.`);
        }
    }

    /**
     * Updates a user's profile with their requested information. Does not require a password
     * because this information is not account sensitive.
     * 
     * @param userId A user's ID
     * @param newProfileInfo Their new profile info
     */
    async updateProfile(userId: string, newProfileInfo: models.ChangeProfile): Promise<models.User> {
        return await this.userModel.findOneAndUpdate({ "_id": userId }, { "profile.themePref": newProfileInfo.themePref, "profile.bio": newProfileInfo.bio });
    }

    /**
     * Fetches a user from the database and returns the FrontendUser object using their
     * data.
     * 
     * @param userId The user ID for the lookup
     */
    async getOneUser(userId: string): Promise<models.FrontendUser> {
        const user = await this.userModel.findById(userId);
        return await this.buildFrontendUser(user);
    }

    async findRelatedUsers(searchParameters: SearchParameters): Promise<SearchResults<models.SearchUser> | null> {
        const p = searchParameters.pagination;
        const filter: FilterQuery<models.User> = {
            $text: {$search: searchParameters.text}
        };

        const results = await this.userModel.find(filter,
            {
                searchScore: {$meta: 'textScore'}
            }).sort({score: {$meta: 'textScore'}})
            .sort({'stats.views': -1})
            .select('username profile.avatar stats.works stats.blogs stats.watchers stats.watching')
            .skip((p.page - 1) * p.pageSize)
            .limit(p.pageSize);

        if (results.length === 0 && p.page !== 1) {
            return null;
        } else {
            const totalPages = Math.ceil(
                await this.userModel.count(filter) / p.pageSize // God, we should probably cache this stuff.
            );
            return {
                matches: results,
                totalPages: totalPages,
                pagination: searchParameters.pagination
            };
        }
    }

    /* Invite codes, only used for Origins, pt. 1 */

    /**
     * Return the invite code with the given ID.
     * @param codeId The ID of the invite code to look for.
     */
    async findOneInviteCode(codeId: string): Promise<models.InviteCodes> {
        return await this.inviteCodesModel.findById(sanitize(codeId));
    }

    /**
     * Marks the code with the given ID as used, preventing it from being used by anyone else.
     * @param codeId The ID of the code to mark as used.
     */
    async useInviteCode(codeId: string, usedById: string): Promise<void> {
        await this.inviteCodesModel.findOneAndUpdate({ "_id": codeId}, {"byWho": usedById, "used": true});
    }
}<|MERGE_RESOLUTION|>--- conflicted
+++ resolved
@@ -1,24 +1,14 @@
 import { Injectable, ConflictException, BadRequestException, InternalServerErrorException } from '@nestjs/common';
 import { InjectModel } from '@nestjs/mongoose';
-<<<<<<< HEAD
-import { Model } from 'mongoose';
+import { FilterQuery, Model } from 'mongoose';
 import { hash, argon2id } from 'argon2';
 import * as sanitize from 'sanitize-html';
 import validator from 'validator';
+
 import * as models from './models';
 import { isNullOrUndefined } from '../../util/validation';
-=======
-import {FilterQuery, Model} from 'mongoose';
-import { isNullOrUndefined } from 'util';
-import { hash, argon2id } from 'argon2';
-import * as sanitize from 'sanitize-html';
-import validator from 'validator';
-import escapeRegExp from 'lodash.escaperegexp';
-
-import * as models from './models';
-import {SearchParameters} from '../../api/search/models/search-parameters';
-import {SearchResults} from '../../api/search/models/search-results';
->>>>>>> 35cf12ed
+import { SearchParameters } from '../../api/search/models/search-parameters';
+import { SearchResults } from '../../api/search/models/search-results';
 
 @Injectable()
 export class UsersService {
@@ -57,12 +47,12 @@
 
         const existingUsername = await this.userModel.findOne({ username: sanitize(newUserInfo.username) });
         const existingEmail = await this.userModel.findOne({ email: sanitize(newUserInfo.email) });
-        if (!isNullOrUndefined(existingUsername) || !isNullOrUndefined(existingEmail)) {            
-            throw new ConflictException('Someone already has your username or email. Try another combination.');            
-        }
-        
-        const newUser = new this.userModel(newUserInfo);        
-        
+        if (!isNullOrUndefined(existingUsername) || !isNullOrUndefined(existingEmail)) {
+            throw new ConflictException('Someone already has your username or email. Try another combination.');
+        }
+
+        const newUser = new this.userModel(newUserInfo);
+
         const savedUser = await newUser.save();
         await this.useInviteCode(storedInviteCode._id, savedUser._id);
 
@@ -237,14 +227,14 @@
     async findRelatedUsers(searchParameters: SearchParameters): Promise<SearchResults<models.SearchUser> | null> {
         const p = searchParameters.pagination;
         const filter: FilterQuery<models.User> = {
-            $text: {$search: searchParameters.text}
+            $text: { $search: searchParameters.text }
         };
 
         const results = await this.userModel.find(filter,
             {
-                searchScore: {$meta: 'textScore'}
-            }).sort({score: {$meta: 'textScore'}})
-            .sort({'stats.views': -1})
+                searchScore: { $meta: 'textScore' }
+            }).sort({ score: { $meta: 'textScore' } })
+            .sort({ 'stats.views': -1 })
             .select('username profile.avatar stats.works stats.blogs stats.watchers stats.watching')
             .skip((p.page - 1) * p.pageSize)
             .limit(p.pageSize);
@@ -278,6 +268,6 @@
      * @param codeId The ID of the code to mark as used.
      */
     async useInviteCode(codeId: string, usedById: string): Promise<void> {
-        await this.inviteCodesModel.findOneAndUpdate({ "_id": codeId}, {"byWho": usedById, "used": true});
+        await this.inviteCodesModel.findOneAndUpdate({ "_id": codeId }, { "byWho": usedById, "used": true });
     }
 }